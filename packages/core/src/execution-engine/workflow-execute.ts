--- conflicted
+++ resolved
@@ -1369,22 +1369,7 @@
 					};
 					this.runExecutionData.resultData = {
 						runData: {
-<<<<<<< HEAD
-							[executionData.node.name]: [
-								{
-									startTime,
-									executionTime: new Date().getTime() - startTime,
-									executionIndex: this.executionIndex++,
-									data: {
-										main: executionData.data.main,
-									} as ITaskDataConnections,
-									source: [],
-									executionStatus: 'error',
-								},
-							],
-=======
 							[executionData.node.name]: [taskData],
->>>>>>> a495d81c
 						},
 						lastNodeExecuted: executionData.node.name,
 						error: executionError,
@@ -1651,16 +1636,8 @@
 					}
 
 					const taskData: ITaskData = {
-<<<<<<< HEAD
-						hints: executionHints,
-						startTime,
-						executionTime: new Date().getTime() - startTime,
-						executionIndex: this.executionIndex++,
-						source: !executionData.source ? [] : executionData.source.main,
-=======
 						...taskStartedData,
 						executionTime: Date.now() - taskStartedData.startTime,
->>>>>>> a495d81c
 						metadata: executionData.metadata,
 						executionStatus: this.runExecutionData.waitTill ? 'waiting' : 'success',
 					};
