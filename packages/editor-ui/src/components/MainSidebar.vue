<template>
	<div id="side-menu">
<<<<<<< HEAD
		<executions-list :dialogVisible="executionsListDialogVisible" @closeDialog="closeExecutionsListOpenDialog"></executions-list>
=======
		<about :dialogVisible="aboutDialogVisible" @closeDialog="closeAboutDialog"></about>
>>>>>>> 7609cd32
		<input type="file" ref="importFile" style="display: none" v-on:change="handleFileImport()">

		<div class="side-menu-wrapper" :class="{expanded: !isCollapsed}">
			<div id="collapse-change-button" class="clickable" @click="toggleCollapse">
				<font-awesome-icon icon="angle-right" class="icon" />
			</div>
			<n8n-menu default-active="workflow" @select="handleSelect" :collapse="isCollapsed">

				<n8n-menu-item index="logo" class="logo-item">
					<a href="https://n8n.io" target="_blank">
						<img :src="basePath + 'n8n-icon-small.png'" class="icon" alt="n8n.io"/>
						<span class="logo-text" slot="title">n8n.io</span>
					</a>
				</n8n-menu-item>

				<MenuItemsIterator :items="sidebarMenuTopItems" :root="true"/>

				<el-submenu index="workflow" title="Workflow" popperClass="sidebar-popper">
					<template slot="title">
						<font-awesome-icon icon="network-wired"/>&nbsp;
						<span slot="title" class="item-title-root">{{ $locale.baseText('mainSidebar.workflows') }}</span>
					</template>

					<n8n-menu-item index="workflow-new">
						<template slot="title">
							<font-awesome-icon icon="file"/>&nbsp;
							<span slot="title" class="item-title">{{ $locale.baseText('mainSidebar.new') }}</span>
						</template>
					</n8n-menu-item>
					<n8n-menu-item index="workflow-open">
						<template slot="title">
							<font-awesome-icon icon="folder-open"/>&nbsp;
							<span slot="title" class="item-title">{{ $locale.baseText('mainSidebar.open') }}</span>
						</template>
					</n8n-menu-item>
					<n8n-menu-item index="workflow-save">
						<template slot="title">
							<font-awesome-icon icon="save"/>
							<span slot="title" class="item-title">{{ $locale.baseText('mainSidebar.save') }}</span>
						</template>
					</n8n-menu-item>
					<n8n-menu-item index="workflow-duplicate" :disabled="!currentWorkflow">
						<template slot="title">
							<font-awesome-icon icon="copy"/>
							<span slot="title" class="item-title">{{ $locale.baseText('mainSidebar.duplicate') }}</span>
						</template>
					</n8n-menu-item>
					<n8n-menu-item index="workflow-delete" :disabled="!currentWorkflow">
						<template slot="title">
							<font-awesome-icon icon="trash"/>
							<span slot="title" class="item-title">{{ $locale.baseText('mainSidebar.delete') }}</span>
						</template>
					</n8n-menu-item>
					<n8n-menu-item index="workflow-download">
						<template slot="title">
							<font-awesome-icon icon="file-download"/>
							<span slot="title" class="item-title">{{ $locale.baseText('mainSidebar.download') }}</span>
						</template>
					</n8n-menu-item>
					<n8n-menu-item index="workflow-import-url">
						<template slot="title">
							<font-awesome-icon icon="cloud"/>
							<span slot="title" class="item-title">{{ $locale.baseText('mainSidebar.importFromUrl') }}</span>
						</template>
					</n8n-menu-item>
					<n8n-menu-item index="workflow-import-file">
						<template slot="title">
							<font-awesome-icon icon="hdd"/>
							<span slot="title" class="item-title">{{ $locale.baseText('mainSidebar.importFromFile') }}</span>
						</template>
					</n8n-menu-item>
					<n8n-menu-item index="workflow-settings" :disabled="!currentWorkflow">
						<template slot="title">
							<font-awesome-icon icon="cog"/>
							<span slot="title" class="item-title">{{ $locale.baseText('mainSidebar.settings') }}</span>
						</template>
					</n8n-menu-item>
				</el-submenu>

				<el-submenu index="credentials" :title="$locale.baseText('mainSidebar.credentials')" popperClass="sidebar-popper">
					<template slot="title">
						<font-awesome-icon icon="key"/>&nbsp;
						<span slot="title" class="item-title-root">{{ $locale.baseText('mainSidebar.credentials') }}</span>
					</template>

					<n8n-menu-item index="credentials-new">
						<template slot="title">
							<font-awesome-icon icon="file"/>
							<span slot="title" class="item-title">{{ $locale.baseText('mainSidebar.new') }}</span>
						</template>
					</n8n-menu-item>
					<n8n-menu-item index="credentials-open">
						<template slot="title">
							<font-awesome-icon icon="folder-open"/>
							<span slot="title" class="item-title">{{ $locale.baseText('mainSidebar.open') }}</span>
						</template>
					</n8n-menu-item>
				</el-submenu>

				<n8n-menu-item index="executions">
					<font-awesome-icon icon="tasks"/>&nbsp;
					<span slot="title" class="item-title-root">{{ $locale.baseText('mainSidebar.executions') }}</span>
				</n8n-menu-item>

				<n8n-menu-item index="settings" v-if="canUserAccessSettings && currentUser">
					<font-awesome-icon icon="cog"/>&nbsp;
					<span slot="title" class="item-title-root">Settings</span>
				</n8n-menu-item>

				<el-submenu index="help" class="help-menu" title="Help" popperClass="sidebar-popper">
					<template slot="title">
						<font-awesome-icon icon="question"/>&nbsp;
						<span slot="title" class="item-title-root">{{ $locale.baseText('mainSidebar.help') }}</span>
					</template>

					<MenuItemsIterator :items="helpMenuItems" :afterItemClick="trackHelpItemClick" />

					<n8n-menu-item index="help-about">
						<template slot="title">
							<font-awesome-icon class="about-icon" icon="info"/>
							<span slot="title" class="item-title">{{ $locale.baseText('mainSidebar.aboutN8n') }}</span>
						</template>
					</n8n-menu-item>
				</el-submenu>

				<MenuItemsIterator :items="sidebarMenuBottomItems" :root="true"/>

				<div :class="`footer-menu-items ${currentUser ? 'logged-in': ''}`">
					<n8n-menu-item index="updates" class="updates" v-if="hasVersionUpdates" @click="openUpdatesPanel">
						<div class="gift-container">
							<GiftNotificationIcon />
						</div>
						<span slot="title" class="item-title-root">{{nextVersions.length > 99 ? '99+' : nextVersions.length}} update{{nextVersions.length > 1 ? 's' : ''}} available</span>
					</n8n-menu-item>
					<n8n-menu-item index="user" class="user" v-if="canUserAccessSidebarUserInfo && currentUser">
						<div class="avatar">
							<n8n-avatar :firstName="currentUser.firstName" :lastName="currentUser.lastName" size="small" />
						</div>
						<span slot="title" class="item-title-root">
							{{currentUser.firstName}} {{currentUser.lastName}}
						</span>
						<div class="toggle" v-on:click.stop.prevent>
							<n8n-action-toggle
								v-if="!isCollapsed"
								:actions="[{
									label: 'Sign out',
									value: 'logout'
								}]"
								placement="bottom-start"
								@action="onLogout"
							/>
						</div>
					</n8n-menu-item>
				</div>
			</n8n-menu>

		</div>
	</div>

</template>

<script lang="ts">

import { MessageBoxInputData } from 'element-ui/types/message-box';

import {
	IExecutionResponse,
	IWorkflowDataUpdate,
	IMenuItem,
} from '../Interface';

import ExecutionsList from '@/components/ExecutionsList.vue';
import GiftNotificationIcon from './GiftNotificationIcon.vue';
import WorkflowSettings from '@/components/WorkflowSettings.vue';

import { genericHelpers } from '@/components/mixins/genericHelpers';
import { restApi } from '@/components/mixins/restApi';
import { showMessage } from '@/components/mixins/showMessage';
import { titleChange } from '@/components/mixins/titleChange';
import { workflowHelpers } from '@/components/mixins/workflowHelpers';
import { workflowRun } from '@/components/mixins/workflowRun';

import { saveAs } from 'file-saver';

import mixins from 'vue-typed-mixins';
import { mapGetters } from 'vuex';
<<<<<<< HEAD
import MenuItemsIterator from './MenuItemsIterator.vue';
import { ABOUT_MODAL_KEY, CREDENTIAL_LIST_MODAL_KEY, CREDENTIAL_SELECT_MODAL_KEY, DUPLICATE_MODAL_KEY, TAGS_MANAGER_MODAL_KEY, VERSIONS_MODAL_KEY, WORKFLOW_OPEN_MODAL_KEY, WORKFLOW_SETTINGS_MODAL_KEY } from '@/constants';
=======
import MenuItemsIterator from './MainSidebarMenuItemsIterator.vue';
import { CREDENTIAL_LIST_MODAL_KEY, CREDENTIAL_SELECT_MODAL_KEY, DUPLICATE_MODAL_KEY, TAGS_MANAGER_MODAL_KEY, VERSIONS_MODAL_KEY, WORKFLOW_SETTINGS_MODAL_KEY, WORKFLOW_OPEN_MODAL_KEY, EXECUTIONS_MODAL_KEY } from '@/constants';
>>>>>>> 7609cd32

export default mixins(
	genericHelpers,
	restApi,
	showMessage,
	titleChange,
	workflowHelpers,
	workflowRun,
)
	.extend({
		name: 'MainHeader',
		components: {
			ExecutionsList,
			GiftNotificationIcon,
			WorkflowSettings,
			MenuItemsIterator,
		},
		data () {
			return {
				// @ts-ignore
				basePath: this.$store.getters.getBaseUrl,
				stopExecutionInProgress: false,
			};
		},
		computed: {
			...mapGetters('ui', {
				isCollapsed: 'sidebarMenuCollapsed',
			}),
			...mapGetters('versions', [
				'hasVersionUpdates',
				'nextVersions',
			]),
			...mapGetters('users', [
				'canUserAccessSettings',
				'canUserAccessSidebarUserInfo',
				'currentUser',
			]),
			helpMenuItems (): object[] {
				return [
					{
						id: 'docs',
						type: 'link',
						properties: {
							href: 'https://docs.n8n.io',
							title: this.$locale.baseText('mainSidebar.helpMenuItems.documentation'),
							icon: 'book',
							newWindow: true,
						},
					},
					{
						id: 'forum',
						type: 'link',
						properties: {
							href: 'https://community.n8n.io',
							title: this.$locale.baseText('mainSidebar.helpMenuItems.forum'),
							icon: 'users',
							newWindow: true,
						},
					},
					{
						id: 'examples',
						type: 'link',
						properties: {
							href: 'https://n8n.io/workflows',
							title: this.$locale.baseText('mainSidebar.helpMenuItems.workflows'),
							icon: 'network-wired',
							newWindow: true,
						},
					},
				];
			},
			exeuctionId (): string | undefined {
				return this.$route.params.id;
			},
			executionFinished (): boolean {
				if (!this.isExecutionPage) {
					// We are not on an exeuction page so return false
					return false;
				}

				const fullExecution = this.$store.getters.getWorkflowExecution;

				if (fullExecution === null) {
					// No exeuction loaded so return also false
					return false;
				}

				if (fullExecution.finished === true) {
					return true;
				}

				return false;
			},
			executionWaitingForWebhook (): boolean {
				return this.$store.getters.executionWaitingForWebhook;
			},
			isExecutionPage (): boolean {
				if (['ExecutionById'].includes(this.$route.name as string)) {
					return true;
				}
				return false;
			},
			isWorkflowActive (): boolean {
				return this.$store.getters.isActive;
			},
			currentWorkflow (): string {
				return this.$route.params.name;
			},
			workflowExecution (): IExecutionResponse | null {
				return this.$store.getters.getWorkflowExecution;
			},
			workflowName (): string {
				return this.$store.getters.workflowName;
			},
			workflowRunning (): boolean {
				return this.$store.getters.isActionActive('workflowRunning');
			},
			sidebarMenuTopItems(): IMenuItem[] {
				return this.$store.getters.sidebarMenuItems.filter((item: IMenuItem) => item.position === 'top');
			},
			sidebarMenuBottomItems(): IMenuItem[] {
				return this.$store.getters.sidebarMenuItems.filter((item: IMenuItem) => item.position === 'bottom');
			},
		},
		methods: {
			trackHelpItemClick (itemType: string) {
				this.$telemetry.track('User clicked help resource', { type: itemType, workflow_id: this.$store.getters.workflowId });
			},
			async onLogout () {
				try {
					await this.$store.dispatch('users/logout');

					this.$router.push({name: 'SigninView'});
				} catch (e) {
					this.$showError(e, 'Could not sign out');
				}
			},
			toggleCollapse () {
				this.$store.commit('ui/toggleSidebarMenuCollapse');
			},
			clearExecutionData () {
				this.$store.commit('setWorkflowExecutionData', null);
				this.updateNodesExecutionIssues();
			},
<<<<<<< HEAD
			closeExecutionsListOpenDialog () {
				this.executionsListDialogVisible = false;
=======
			closeAboutDialog () {
				this.aboutDialogVisible = false;
>>>>>>> 7609cd32
			},
			openTagManager() {
				this.$store.dispatch('ui/openModal', TAGS_MANAGER_MODAL_KEY);
			},
			openUpdatesPanel() {
				this.$store.dispatch('ui/openModal', VERSIONS_MODAL_KEY);
			},
			async stopExecution () {
				const executionId = this.$store.getters.activeExecutionId;
				if (executionId === null) {
					return;
				}

				try {
					this.stopExecutionInProgress = true;
					await this.restApi().stopCurrentExecution(executionId);
					this.$showMessage({
						title: this.$locale.baseText('mainSidebar.showMessage.stopExecution.title'),
						message: this.$locale.baseText(
							'mainSidebar.showMessage.stopExecution.message',
							{ interpolate: { executionId }},
						),
						type: 'success',
					});
				} catch (error) {
					this.$showError(
						error,
						this.$locale.baseText('mainSidebar.showError.stopExecution.title'),
						this.$locale.baseText('mainSidebar.showError.stopExecution.message') + ':',
					);
				}
				this.stopExecutionInProgress = false;
			},
			async openWorkflow (workflowId: string) {
				// Change to other workflow
				this.$router.push({
					name: 'NodeViewExisting',
					params: { name: workflowId },
				});

				this.$store.commit('ui/closeAllModals');
			},
			async handleFileImport () {
				const reader = new FileReader();

				reader.onload = (event: ProgressEvent) => {
					const data = (event.target as FileReader).result;

					let worflowData: IWorkflowDataUpdate;
					try {
						worflowData = JSON.parse(data as string);
					} catch (error) {
						this.$showMessage({
							title: this.$locale.baseText('mainSidebar.showMessage.handleFileImport.title'),
							message: this.$locale.baseText('mainSidebar.showMessage.handleFileImport.message'),
							type: 'error',
						});
						return;
					}

					this.$telemetry.track('User imported workflow', { source: 'file', workflow_id: this.$store.getters.workflowId });
					this.$root.$emit('importWorkflowData', { data: worflowData });
				};

				const input = this.$refs.importFile as HTMLInputElement;
				if (input !== null && input.files !== null && input.files.length !== 0) {
					reader.readAsText(input!.files[0]!);
				}
			},
			async handleSelect (key: string, keyPath: string) {
				if (key === 'workflow-open') {
					this.$store.dispatch('ui/openModal', WORKFLOW_OPEN_MODAL_KEY);
				} else if (key === 'workflow-import-file') {
					(this.$refs.importFile as HTMLInputElement).click();
				} else if (key === 'workflow-import-url') {
					try {
						const promptResponse = await this.$prompt(
							this.$locale.baseText('mainSidebar.prompt.workflowUrl') + ':',
							this.$locale.baseText('mainSidebar.prompt.importWorkflowFromUrl') + ':',
							{
								confirmButtonText: this.$locale.baseText('mainSidebar.prompt.import'),
								cancelButtonText: this.$locale.baseText('mainSidebar.prompt.cancel'),
								inputErrorMessage: this.$locale.baseText('mainSidebar.prompt.invalidUrl'),
								inputPattern: /^http[s]?:\/\/.*\.json$/i,
							},
						) as MessageBoxInputData;

						this.$root.$emit('importWorkflowUrl', { url: promptResponse.value });
					} catch (e) {}
				} else if (key === 'workflow-delete') {
					const deleteConfirmed = await this.confirmMessage(
						this.$locale.baseText(
							'mainSidebar.confirmMessage.workflowDelete.message',
							{ interpolate: { workflowName: this.workflowName } },
						),
						this.$locale.baseText('mainSidebar.confirmMessage.workflowDelete.headline'),
						'warning',
						this.$locale.baseText('mainSidebar.confirmMessage.workflowDelete.confirmButtonText'),
						this.$locale.baseText('mainSidebar.confirmMessage.workflowDelete.cancelButtonText'),
					);

					if (deleteConfirmed === false) {
						return;
					}

					try {
						await this.restApi().deleteWorkflow(this.currentWorkflow);
					} catch (error) {
						this.$showError(
							error,
							this.$locale.baseText('mainSidebar.showError.stopExecution.title'),
							this.$locale.baseText('mainSidebar.showError.stopExecution.message') + ':',
						);
						return;
					}
					this.$store.commit('setStateDirty', false);
					// Reset tab title since workflow is deleted.
					this.$titleReset();
					this.$showMessage({
						title: this.$locale.baseText('mainSidebar.showMessage.handleSelect1.title'),
						message: this.$locale.baseText(
							'mainSidebar.showMessage.handleSelect1.message',
							{ interpolate: { workflowName: this.workflowName }},
						),
						type: 'success',
					});

					this.$router.push({ name: 'NodeViewNew' });
				} else if (key === 'workflow-download') {
					const workflowData = await this.getWorkflowDataToSave();

					const {tags, ...data} = workflowData;
					if (data.id && typeof data.id === 'string') {
						data.id = parseInt(data.id, 10);
					}
					const blob = new Blob([JSON.stringify(data, null, 2)], {
						type: 'application/json;charset=utf-8',
					});

					let workflowName = this.$store.getters.workflowName || 'unsaved_workflow';

					workflowName = workflowName.replace(/[^a-z0-9]/gi, '_');

					this.$telemetry.track('User exported workflow', { workflow_id: workflowData.id });

					saveAs(blob, workflowName + '.json');
				} else if (key === 'workflow-save') {
					const saved = await this.saveCurrentWorkflow();
					if (saved) this.$store.dispatch('settings/fetchPromptsData');
				} else if (key === 'workflow-duplicate') {
					this.$store.dispatch('ui/openModal', DUPLICATE_MODAL_KEY);
				} else if (key === 'help-about') {
					this.trackHelpItemClick('about');
					this.$store.dispatch('ui/openModal', ABOUT_MODAL_KEY);
				} else if (key === 'workflow-settings') {
					this.$store.dispatch('ui/openModal', WORKFLOW_SETTINGS_MODAL_KEY);
				} else if (key === 'user') {
					this.$router.push({name: 'PersonalSettings'});
				} else if (key === 'workflow-new') {
					const result = this.$store.getters.getStateIsDirty;
					if(result) {
						const importConfirm = await this.confirmMessage(
							this.$locale.baseText('mainSidebar.confirmMessage.workflowNew.message'),
							this.$locale.baseText('mainSidebar.confirmMessage.workflowNew.headline'),
							'warning',
							this.$locale.baseText('mainSidebar.confirmMessage.workflowNew.confirmButtonText'),
							this.$locale.baseText('mainSidebar.confirmMessage.workflowNew.cancelButtonText'),
						);
						if (importConfirm === true) {
							this.$store.commit('setStateDirty', false);
							if (this.$router.currentRoute.name === 'NodeViewNew') {
								this.$root.$emit('newWorkflow');
							} else {
								this.$router.push({ name: 'NodeViewNew' });
							}

							this.$showMessage({
								title: this.$locale.baseText('mainSidebar.showMessage.handleSelect2.title'),
								message: this.$locale.baseText('mainSidebar.showMessage.handleSelect2.message'),
								type: 'success',
							});
						}
					} else {
						if (this.$router.currentRoute.name !== 'NodeViewNew') {
							this.$router.push({ name: 'NodeViewNew' });
						}

						this.$showMessage({
							title: this.$locale.baseText('mainSidebar.showMessage.handleSelect3.title'),
							message: this.$locale.baseText('mainSidebar.showMessage.handleSelect3.message'),
							type: 'success',
						});
					}
					this.$titleReset();
				} else if (key === 'credentials-open') {
					this.$store.dispatch('ui/openModal', CREDENTIAL_LIST_MODAL_KEY);
				} else if (key === 'credentials-new') {
					this.$store.dispatch('ui/openModal', CREDENTIAL_SELECT_MODAL_KEY);
				} else if (key === 'execution-open-workflow') {
					if (this.workflowExecution !== null) {
						this.openWorkflow(this.workflowExecution.workflowId as string);
					}
				} else if (key === 'executions') {
<<<<<<< HEAD
					this.executionsListDialogVisible = true;
				} else if (key === 'settings') {
					this.$router.push('/settings');
=======
					this.$store.dispatch('ui/openModal', EXECUTIONS_MODAL_KEY);
>>>>>>> 7609cd32
				}
			},
		},
	});
</script>

<style lang="scss">
.sidebar-popper{
	.el-menu-item {
		font-size: 0.9em;
		height: 35px;
		line-height: 35px;
		color: $--custom-dialog-text-color;
		--menu-item-hover-fill: #fff0ef;

		.item-title {
			position: absolute;
			left: 55px;
		}

		.svg-inline--fa {
			position: relative;
			right: -3px;
		}
	}
}

#side-menu {
	// Menu
	.el-menu--vertical,
	.el-menu {
		border: none;
		font-size: 14px;
		--menu-item-hover-fill: #fff0ef;

		.el-menu--collapse {
			width: 75px;
		}

		.el-menu--popup,
		.el-menu--inline {
			font-size: 0.9em;
			li.el-menu-item {
				height: 35px;
				line-height: 35px;
				color: $--custom-dialog-text-color;
			}
		}

		.el-menu-item,
		.el-submenu__title {
			color: $--color-primary;
			font-size: 1.2em;
			.el-submenu__icon-arrow {
				color: $--color-primary;
				font-weight: 800;
				font-size: 1em;
			}
			.svg-inline--fa {
				position: relative;
				right: -3px;
			}
			.item-title {
				position: absolute;
				left: 73px;
			}
			.item-title-root {
				position: absolute;
				left: 60px;
				top: 1px;
			}
		}

	}

	.el-menu-item {
		a {
			color: #666;

			&.primary-item {
				color: $--color-primary;
				vertical-align: baseline;
			}
		}

		&.logo-item {
			background-color: $--color-primary !important;
			height: $--header-height;
			line-height: $--header-height;
			* {
				vertical-align: middle;
			}


			.icon {
				position: relative;
				height: 23px;
				left: -10px;
				top: -2px;
			}
		}
	}
}

.about-icon {
	margin-left: 5px;
}

#collapse-change-button {
	position: absolute;
	z-index: 10;
	top: 55px;
	left: 25px;
	text-align: right;
	line-height: 24px;
	height: 20px;
	width: 20px;
	background-color: #fff;
	border: none;
	border-radius: 15px;

	-webkit-transition-duration: 0.5s;
	-moz-transition-duration: 0.5s;
	-o-transition-duration: 0.5s;
	transition-duration: 0.5s;

	-webkit-transition-property: -webkit-transform;
	-moz-transition-property: -moz-transform;
	-o-transition-property: -o-transform;
	transition-property: transform;

	overflow: hidden;

	.icon {
		position: relative;
		left: -5px;
		top: -2px;
	}
}
#collapse-change-button:hover {
	transform: scale(1.1);
}

.logo-text {
	position: relative;
	top: -3px;
	left: 5px;
	font-weight: bold;
	color: #fff;
	text-decoration: none;
}

.expanded #collapse-change-button {
	-webkit-transform: translateX(60px) rotate(180deg);
	-moz-transform: translateX(60px) rotate(180deg);
	-o-transform: translateX(60px) rotate(180deg);
	transform: translateX(60px) rotate(180deg);
}

#side-menu {
	position: fixed;
	height: 100%;

	.el-menu {
		height: 100%;
	}
}

.side-menu-wrapper {
	height: 100%;
	width: $--sidebar-width;

	&.expanded {
		width: $--sidebar-expanded-width;
	}

	ul {
		display: flex;
		flex-direction: column;
	}
}

.footer-menu-items {
	display: flex;
	flex-grow: 1;
	flex-direction: column;
	justify-content: flex-end;
	padding-bottom: 32px;

	&.logged-in {
		padding-bottom: 8px;
	}
}

.el-menu-item.updates {
	color: $--sidebar-inactive-color !important;
	.item-title-root {
		font-size: 13px;
		top: 0 !important;
	}

	&:hover {
		color: $--sidebar-active-color;
	}

	.gift-container {
		display: flex;
		justify-content: flex-start;
		align-items: center;
		height: 100%;
		width: 100%;
	}
}

.el-menu-item.user {
	position: relative;

	&:hover {
		background-color: unset;
	}

	.avatar {
		top: 25%;
		left: 18px;
		position: absolute;
		display: flex;
		align-items: center;
		justify-content: center;
	}

	.item-title-root {
		color: var(--color-text-base);
		font-weight: var(--font-weight-bold);
		font-size: var(--font-size-s);
		max-width: 100px;
		overflow: hidden;
		text-overflow: ellipsis;
	}

	.toggle {
		position: absolute;
		right: 20px;
	}
}

</style><|MERGE_RESOLUTION|>--- conflicted
+++ resolved
@@ -1,10 +1,5 @@
 <template>
 	<div id="side-menu">
-<<<<<<< HEAD
-		<executions-list :dialogVisible="executionsListDialogVisible" @closeDialog="closeExecutionsListOpenDialog"></executions-list>
-=======
-		<about :dialogVisible="aboutDialogVisible" @closeDialog="closeAboutDialog"></about>
->>>>>>> 7609cd32
 		<input type="file" ref="importFile" style="display: none" v-on:change="handleFileImport()">
 
 		<div class="side-menu-wrapper" :class="{expanded: !isCollapsed}">
@@ -191,13 +186,8 @@
 
 import mixins from 'vue-typed-mixins';
 import { mapGetters } from 'vuex';
-<<<<<<< HEAD
 import MenuItemsIterator from './MenuItemsIterator.vue';
-import { ABOUT_MODAL_KEY, CREDENTIAL_LIST_MODAL_KEY, CREDENTIAL_SELECT_MODAL_KEY, DUPLICATE_MODAL_KEY, TAGS_MANAGER_MODAL_KEY, VERSIONS_MODAL_KEY, WORKFLOW_OPEN_MODAL_KEY, WORKFLOW_SETTINGS_MODAL_KEY } from '@/constants';
-=======
-import MenuItemsIterator from './MainSidebarMenuItemsIterator.vue';
-import { CREDENTIAL_LIST_MODAL_KEY, CREDENTIAL_SELECT_MODAL_KEY, DUPLICATE_MODAL_KEY, TAGS_MANAGER_MODAL_KEY, VERSIONS_MODAL_KEY, WORKFLOW_SETTINGS_MODAL_KEY, WORKFLOW_OPEN_MODAL_KEY, EXECUTIONS_MODAL_KEY } from '@/constants';
->>>>>>> 7609cd32
+import { ABOUT_MODAL_KEY, CREDENTIAL_LIST_MODAL_KEY, CREDENTIAL_SELECT_MODAL_KEY, DUPLICATE_MODAL_KEY, EXECUTIONS_MODAL_KEY, TAGS_MANAGER_MODAL_KEY, VERSIONS_MODAL_KEY, WORKFLOW_OPEN_MODAL_KEY, WORKFLOW_SETTINGS_MODAL_KEY } from '@/constants';
 
 export default mixins(
 	genericHelpers,
@@ -342,14 +332,6 @@
 				this.$store.commit('setWorkflowExecutionData', null);
 				this.updateNodesExecutionIssues();
 			},
-<<<<<<< HEAD
-			closeExecutionsListOpenDialog () {
-				this.executionsListDialogVisible = false;
-=======
-			closeAboutDialog () {
-				this.aboutDialogVisible = false;
->>>>>>> 7609cd32
-			},
 			openTagManager() {
 				this.$store.dispatch('ui/openModal', TAGS_MANAGER_MODAL_KEY);
 			},
@@ -552,13 +534,9 @@
 						this.openWorkflow(this.workflowExecution.workflowId as string);
 					}
 				} else if (key === 'executions') {
-<<<<<<< HEAD
-					this.executionsListDialogVisible = true;
+					this.$store.dispatch('ui/openModal', EXECUTIONS_MODAL_KEY);
 				} else if (key === 'settings') {
 					this.$router.push('/settings');
-=======
-					this.$store.dispatch('ui/openModal', EXECUTIONS_MODAL_KEY);
->>>>>>> 7609cd32
 				}
 			},
 		},
