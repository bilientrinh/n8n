<template>
	<Modal
		:name="PERSONALIZATION_MODAL_KEY"
		:title="!submitted? $locale.baseText('personalizationModal.getStarted') : $locale.baseText('personalizationModal.thanks')"
		:subtitle="!submitted? $locale.baseText('personalizationModal.theseQuestionsHelpUs') : ''"
		:centerTitle="true"
		:showClose="false"
		:eventBus="modalBus"
		:closeOnClickModal="false"
		:closeOnPressEscape="false"
		width="460px"
		@enter="save"
	>
		<template v-slot:content>
			<div v-if="submitted" :class="$style.submittedContainer">
				<img :class="$style.demoImage" :src="baseUrl + 'suggestednodes.png'" />
				<n8n-text>{{ $locale.baseText('personalizationModal.lookOutForThingsMarked') }}</n8n-text>
			</div>
			<div :class="$style.container" v-else>
<<<<<<< HEAD
				<n8n-input-label label="Which of these areas do you mainly work in?">
					<n8n-select :value="values[WORK_AREA_KEY]" placeholder="Select..." @change="(value) => onInput(WORK_AREA_KEY, value)">
						<n8n-option :value="AUTOMATION_CONSULTING_WORK_AREA" label="Automation consulting" />
						<n8n-option :value="FINANCE_WORK_AREA" label="Finance" />
						<n8n-option :value="HR_WORK_AREA" label="HR" />
						<n8n-option :value="IT_ENGINEERING_WORK_AREA" label="IT / Engineering" />
						<n8n-option :value="LEGAL_WORK_AREA" label="Legal" />
						<n8n-option :value="MARKETING_WORK_AREA" label="Marketing / Growth" />
						<n8n-option :value="OPS_WORK_AREA" label="Operations" />
						<n8n-option :value="PRODUCT_WORK_AREA" label="Product" />
						<n8n-option :value="SALES_BUSINESSDEV_WORK_AREA" label="Sales / Business Development" />
						<n8n-option :value="SECURITY_WORK_AREA" label="Security" />
						<n8n-option :value="SUPPORT_WORK_AREA" label="Support" />
						<n8n-option :value="OTHER_WORK_AREA_OPTION" label="Other (please specify)" />
					</n8n-select>
				</n8n-input-label>

				<n8n-input
					v-if="otherWorkAreaFieldVisible"
					:value="values[OTHER_WORK_AREA_KEY]"
					placeholder="Specify your work area"
					@input="(value) => onInput(OTHER_WORK_AREA_KEY, value)"
				/>

				<n8n-input-label label="How are your coding skills?">
					<n8n-select :value="values[CODING_SKILL_KEY]" placeholder="Select..." @change="(value) => onInput(CODING_SKILL_KEY, value)">
						<n8n-option
							label="0 (Never coded)"
							value="0"
						/>
						<n8n-option
							label="1"
							value="1"
						/>
						<n8n-option
							label="2"
							value="2"
						/>
						<n8n-option
							label="3"
							value="3"
						/>
						<n8n-option
							label="4"
							value="4"
						/>
						<n8n-option
							label="5 (Pro coder)"
=======
				<n8n-input-label :label="$locale.baseText('personalizationModal.howAreYourCodingSkills')">
					<n8n-select :value="values[CODING_SKILL_KEY]" :placeholder="$locale.baseText('personalizationModal.select')" @change="(value) => values[CODING_SKILL_KEY] = value">
						<n8n-option
							:label="$locale.baseText('personalizationModal.neverCoded')"
							value="0"
						/>
						<n8n-option
							:label="$locale.baseText('personalizationModal.iGetStuckTooQuicklyToAchieveMuch')"
							value="1"
						/>
						<n8n-option
							:label="$locale.baseText('personalizationModal.iCanCodeSomeUsefulThingsBut')"
							value="2"
						/>
						<n8n-option
							:label="$locale.baseText('personalizationModal.iKnowEnoughToBeDangerousBut')"
							value="3"
						/>
						<n8n-option
							:label="$locale.baseText('personalizationModal.iCanFigureMostThingsOut')"
							value="4"
						/>
						<n8n-option
							:label="$locale.baseText('personalizationModal.iCanDoAlmostAnythingIWant')"
>>>>>>> 6a2db6d1
							value="5"
						/>
					</n8n-select>
				</n8n-input-label>

<<<<<<< HEAD
				<n8n-input-label label="How big is your company?">
					<n8n-select :value="values[COMPANY_SIZE_KEY]" placeholder="Select..." @change="(value) => onInput(COMPANY_SIZE_KEY, value)">
=======
				<n8n-input-label :label="$locale.baseText('personalizationModal.whichAreasDoYouMainlyWorkIn')">
					<n8n-select :value="values[WORK_AREA_KEY]" multiple :placeholder="$locale.baseText('personalizationModal.select')" @change="(value) => onMultiInput(WORK_AREA_KEY, value)">
						<n8n-option :value="FINANCE_WORK_AREA" :label="$locale.baseText('personalizationModal.finance')" />
						<n8n-option :value="HR_WORK_AREA" :label="$locale.baseText('personalizationModal.hr')" />
						<n8n-option :value="IT_ENGINEERING_WORK_AREA" :label="$locale.baseText('personalizationModal.itEngineering')" />
						<n8n-option :value="LEGAL_WORK_AREA" :label="$locale.baseText('personalizationModal.legal')" />
						<n8n-option :value="MARKETING_WORK_AREA" :label="$locale.baseText('personalizationModal.marketing')" />
						<n8n-option :value="OPS_WORK_AREA" :label="$locale.baseText('personalizationModal.operations')" />
						<n8n-option :value="PRODUCT_WORK_AREA" :label="$locale.baseText('personalizationModal.product')" />
						<n8n-option :value="SALES_BUSINESSDEV_WORK_AREA" :label="$locale.baseText('personalizationModal.salesBizDev')" />
						<n8n-option :value="SECURITY_WORK_AREA" :label="$locale.baseText('personalizationModal.security')" />
						<n8n-option :value="SUPPORT_WORK_AREA" :label="$locale.baseText('personalizationModal.support')" />
						<n8n-option :value="EXECUTIVE_WORK_AREA" :label="$locale.baseText('personalizationModal.executiveTeam')" />
						<n8n-option :value="OTHER_WORK_AREA_OPTION" :label="$locale.baseText('personalizationModal.otherPleaseSpecify')" />
						<n8n-option :value="NOT_APPLICABLE_WORK_AREA" :label="$locale.baseText('personalizationModal.imNotUsingN8nForWork')" />
					</n8n-select>
				</n8n-input-label>
				<n8n-input
					v-if="otherWorkAreaFieldVisible"
					:value="values[OTHER_WORK_AREA_KEY]"
					:placeholder="$locale.baseText('personalizationModal.specifyYourWorkArea')"
					@input="(value) => values[OTHER_WORK_AREA_KEY] = value"
				/>

				<section v-if="showAllIndustryQuestions">
					<n8n-input-label :label="$locale.baseText('personalizationModal.whichIndustriesIsYourCompanyIn')">
					<n8n-select :value="values[COMPANY_INDUSTRY_KEY]" multiple :placeholder="$locale.baseText('personalizationModal.select')" @change="(value) => onMultiInput(COMPANY_INDUSTRY_KEY, value)">
						<n8n-option :value="E_COMMERCE_INDUSTRY" :label="$locale.baseText('personalizationModal.eCommerce')" />
						<n8n-option :value="AUTOMATION_CONSULTING_INDUSTRY" :label="$locale.baseText('personalizationModal.automationConsulting')" />
						<n8n-option :value="SYSTEM_INTEGRATION_INDUSTRY" :label="$locale.baseText('personalizationModal.systemsIntegration')" />
						<n8n-option :value="GOVERNMENT_INDUSTRY" :label="$locale.baseText('personalizationModal.government')" />
						<n8n-option :value="LEGAL_INDUSTRY" :label="$locale.baseText('personalizationModal.legal')" />
						<n8n-option :value="HEALTHCARE_INDUSTRY" :label="$locale.baseText('personalizationModal.healthcare')" />
						<n8n-option :value="FINANCE_INDUSTRY" :label="$locale.baseText('personalizationModal.finance')" />
						<n8n-option :value="SECURITY_INDUSTRY" :label="$locale.baseText('personalizationModal.security')" />
						<n8n-option :value="SAAS_INDUSTRY" :label="$locale.baseText('personalizationModal.saas')" />
						<n8n-option :value="OTHER_INDUSTRY_OPTION" :label="$locale.baseText('personalizationModal.otherPleaseSpecify')" />
					</n8n-select>
				</n8n-input-label>
				<n8n-input
					v-if="otherCompanyIndustryFieldVisible"
					:value="values[OTHER_COMPANY_INDUSTRY_KEY]"
					:placeholder="$locale.baseText('personalizationModal.specifyYourCompanysIndustry')"
					@input="(value) => values[OTHER_COMPANY_INDUSTRY_KEY] = value"
				/>

				<n8n-input-label :label="$locale.baseText('personalizationModal.howBigIsYourCompany')">
					<n8n-select :value="values[COMPANY_SIZE_KEY]" placeholder="Select..." @change="(value) => values[COMPANY_SIZE_KEY] = value">
>>>>>>> 6a2db6d1
						<n8n-option
							:label="$locale.baseText('personalizationModal.lessThan20People')"
							:value="COMPANY_SIZE_20_OR_LESS"
						/>
						<n8n-option
							:label="`20-99 ${$locale.baseText('personalizationModal.people')}`"
							:value="COMPANY_SIZE_20_99"
						/>
						<n8n-option
							:label="`100-499 ${$locale.baseText('personalizationModal.people')}`"
							:value="COMPANY_SIZE_100_499"
						/>
						<n8n-option
							:label="`500-999 ${$locale.baseText('personalizationModal.people')}`"
							:value="COMPANY_SIZE_500_999"
						/>
						<n8n-option
							:label="`1000+ ${$locale.baseText('personalizationModal.people')}`"
							:value="COMPANY_SIZE_1000_OR_MORE"
						/>
						<n8n-option
							:label="$locale.baseText('personalizationModal.imNotUsingN8nForWork')"
							:value="COMPANY_SIZE_PERSONAL_USE"
						/>
					</n8n-select>
				</n8n-input-label>
			</div>
		</template>
		<template v-slot:footer>
			<div>
				<n8n-button v-if="submitted" @click="closeDialog" :label="$locale.baseText('personalizationModal.getStarted')" float="right" />
				<n8n-button v-else @click="save" :loading="isSaving" :label="$locale.baseText('personalizationModal.continue')" float="right" />
			</div>
		</template>
	</Modal>
</template>

<script lang="ts">
import mixins from "vue-typed-mixins";

import {
	PERSONALIZATION_MODAL_KEY,
	AUTOMATION_CONSULTING_WORK_AREA,
	FINANCE_WORK_AREA,
	HR_WORK_AREA,
	IT_ENGINEERING_WORK_AREA,
	LEGAL_WORK_AREA,
	MARKETING_WORK_AREA,
	PRODUCT_WORK_AREA,
	SALES_BUSINESSDEV_WORK_AREA,
	SECURITY_WORK_AREA,
	SUPPORT_WORK_AREA,
	OPS_WORK_AREA,
	OTHER_WORK_AREA_OPTION,
	COMPANY_SIZE_20_OR_LESS,
	COMPANY_SIZE_20_99,
	COMPANY_SIZE_100_499,
	COMPANY_SIZE_500_999,
	COMPANY_SIZE_1000_OR_MORE,
	COMPANY_SIZE_PERSONAL_USE,
	WORK_AREA_KEY,
	COMPANY_SIZE_KEY,
	CODING_SKILL_KEY,
	OTHER_WORK_AREA_KEY,
} from "../constants";
import { workflowHelpers } from "@/components/mixins/workflowHelpers";
import { showMessage } from "@/components/mixins/showMessage";
import Modal from "./Modal.vue";
import { IPersonalizationSurveyAnswers, IPersonalizationSurveyKeys } from "@/Interface";
import Vue from "vue";
import { mapGetters } from "vuex";

export default mixins(showMessage, workflowHelpers).extend({
	components: { Modal },
	name: "PersonalizationModal",
	data() {
		return {
			submitted: false,
			isSaving: false,
			PERSONALIZATION_MODAL_KEY,
			otherWorkAreaFieldVisible: false,
			modalBus: new Vue(),
			values: {
				[WORK_AREA_KEY]: [],
				[COMPANY_SIZE_KEY]: null,
				[CODING_SKILL_KEY]: null,
				[OTHER_WORK_AREA_KEY]: null,
<<<<<<< HEAD
=======
				[COMPANY_INDUSTRY_KEY]: [],
				[OTHER_COMPANY_INDUSTRY_KEY]: null,
>>>>>>> 6a2db6d1
			} as IPersonalizationSurveyAnswers,
			AUTOMATION_CONSULTING_WORK_AREA,
			FINANCE_WORK_AREA,
			HR_WORK_AREA,
			IT_ENGINEERING_WORK_AREA,
			LEGAL_WORK_AREA,
			MARKETING_WORK_AREA,
			PRODUCT_WORK_AREA,
			SALES_BUSINESSDEV_WORK_AREA,
			SECURITY_WORK_AREA,
			SUPPORT_WORK_AREA,
			OPS_WORK_AREA,
			OTHER_WORK_AREA_OPTION,
			COMPANY_SIZE_20_OR_LESS,
			COMPANY_SIZE_20_99,
			COMPANY_SIZE_100_499,
			COMPANY_SIZE_500_999,
			COMPANY_SIZE_1000_OR_MORE,
			COMPANY_SIZE_PERSONAL_USE,
			WORK_AREA_KEY,
			COMPANY_SIZE_KEY,
			CODING_SKILL_KEY,
			OTHER_WORK_AREA_KEY,
		};
	},
	computed: {
		...mapGetters({
			baseUrl: 'getBaseUrl',
		}),
	},
	methods: {
		closeDialog() {
			this.modalBus.$emit('close');
		},
<<<<<<< HEAD
		onInput(name: IPersonalizationSurveyKeys, value: string) {
			if (name === WORK_AREA_KEY && value === OTHER_WORK_AREA_OPTION) {
				this.otherWorkAreaFieldVisible = true;
			}
			else if (name === WORK_AREA_KEY) {
				this.otherWorkAreaFieldVisible = false;
				this.values[OTHER_WORK_AREA_KEY] = null;
			}

			this.values[name] = value;
=======
		onMultiInput(name: IPersonalizationSurveyKeys, value: string[]) {
			if (name === WORK_AREA_KEY) {
				this.otherWorkAreaFieldVisible = value.includes(OTHER_WORK_AREA_OPTION);
				this.showAllIndustryQuestions = !value.includes(NOT_APPLICABLE_WORK_AREA);
				this.values[OTHER_WORK_AREA_KEY] = value.includes(OTHER_WORK_AREA_OPTION) ? this.values[OTHER_WORK_AREA_KEY] : null;
				this.values[WORK_AREA_KEY] = value;
			}
			if (name === COMPANY_INDUSTRY_KEY) {
				this.otherCompanyIndustryFieldVisible = value.includes(OTHER_INDUSTRY_OPTION);
				this.values[OTHER_COMPANY_INDUSTRY_KEY] = value.includes(OTHER_INDUSTRY_OPTION) ? this.values[OTHER_COMPANY_INDUSTRY_KEY] : null;
				this.values[COMPANY_INDUSTRY_KEY] = value;
			}

>>>>>>> 6a2db6d1
		},
		async save(): Promise<void> {
			this.$data.isSaving = true;

			try {
				await this.$store.dispatch('settings/submitPersonalizationSurvey', this.values);

				if (this.values[WORK_AREA_KEY] === null && this.values[COMPANY_SIZE_KEY] === null && this.values[CODING_SKILL_KEY] === null) {
					this.closeDialog();
				}

				this.submitted = true;
			} catch (e) {
				this.$showError(e, 'Error while submitting results');
			}

			this.$data.isSaving = false;
		},
	},
});
</script>

<style lang="scss" module>
.container {
	> div:not(:last-child) {
		margin-bottom: var(--spacing-m);
	}
}

.submittedContainer {
	* {
		margin-bottom: var(--spacing-2xs);
	}
}

.demoImage {
	border-radius: var(--border-radius-large);
	border: var(--border-base);
	width: 100%;
	height: 140px;
}

</style><|MERGE_RESOLUTION|>--- conflicted
+++ resolved
@@ -17,56 +17,6 @@
 				<n8n-text>{{ $locale.baseText('personalizationModal.lookOutForThingsMarked') }}</n8n-text>
 			</div>
 			<div :class="$style.container" v-else>
-<<<<<<< HEAD
-				<n8n-input-label label="Which of these areas do you mainly work in?">
-					<n8n-select :value="values[WORK_AREA_KEY]" placeholder="Select..." @change="(value) => onInput(WORK_AREA_KEY, value)">
-						<n8n-option :value="AUTOMATION_CONSULTING_WORK_AREA" label="Automation consulting" />
-						<n8n-option :value="FINANCE_WORK_AREA" label="Finance" />
-						<n8n-option :value="HR_WORK_AREA" label="HR" />
-						<n8n-option :value="IT_ENGINEERING_WORK_AREA" label="IT / Engineering" />
-						<n8n-option :value="LEGAL_WORK_AREA" label="Legal" />
-						<n8n-option :value="MARKETING_WORK_AREA" label="Marketing / Growth" />
-						<n8n-option :value="OPS_WORK_AREA" label="Operations" />
-						<n8n-option :value="PRODUCT_WORK_AREA" label="Product" />
-						<n8n-option :value="SALES_BUSINESSDEV_WORK_AREA" label="Sales / Business Development" />
-						<n8n-option :value="SECURITY_WORK_AREA" label="Security" />
-						<n8n-option :value="SUPPORT_WORK_AREA" label="Support" />
-						<n8n-option :value="OTHER_WORK_AREA_OPTION" label="Other (please specify)" />
-					</n8n-select>
-				</n8n-input-label>
-
-				<n8n-input
-					v-if="otherWorkAreaFieldVisible"
-					:value="values[OTHER_WORK_AREA_KEY]"
-					placeholder="Specify your work area"
-					@input="(value) => onInput(OTHER_WORK_AREA_KEY, value)"
-				/>
-
-				<n8n-input-label label="How are your coding skills?">
-					<n8n-select :value="values[CODING_SKILL_KEY]" placeholder="Select..." @change="(value) => onInput(CODING_SKILL_KEY, value)">
-						<n8n-option
-							label="0 (Never coded)"
-							value="0"
-						/>
-						<n8n-option
-							label="1"
-							value="1"
-						/>
-						<n8n-option
-							label="2"
-							value="2"
-						/>
-						<n8n-option
-							label="3"
-							value="3"
-						/>
-						<n8n-option
-							label="4"
-							value="4"
-						/>
-						<n8n-option
-							label="5 (Pro coder)"
-=======
 				<n8n-input-label :label="$locale.baseText('personalizationModal.howAreYourCodingSkills')">
 					<n8n-select :value="values[CODING_SKILL_KEY]" :placeholder="$locale.baseText('personalizationModal.select')" @change="(value) => values[CODING_SKILL_KEY] = value">
 						<n8n-option
@@ -91,16 +41,11 @@
 						/>
 						<n8n-option
 							:label="$locale.baseText('personalizationModal.iCanDoAlmostAnythingIWant')"
->>>>>>> 6a2db6d1
 							value="5"
 						/>
 					</n8n-select>
 				</n8n-input-label>
 
-<<<<<<< HEAD
-				<n8n-input-label label="How big is your company?">
-					<n8n-select :value="values[COMPANY_SIZE_KEY]" placeholder="Select..." @change="(value) => onInput(COMPANY_SIZE_KEY, value)">
-=======
 				<n8n-input-label :label="$locale.baseText('personalizationModal.whichAreasDoYouMainlyWorkIn')">
 					<n8n-select :value="values[WORK_AREA_KEY]" multiple :placeholder="$locale.baseText('personalizationModal.select')" @change="(value) => onMultiInput(WORK_AREA_KEY, value)">
 						<n8n-option :value="FINANCE_WORK_AREA" :label="$locale.baseText('personalizationModal.finance')" />
@@ -149,7 +94,6 @@
 
 				<n8n-input-label :label="$locale.baseText('personalizationModal.howBigIsYourCompany')">
 					<n8n-select :value="values[COMPANY_SIZE_KEY]" placeholder="Select..." @change="(value) => values[COMPANY_SIZE_KEY] = value">
->>>>>>> 6a2db6d1
 						<n8n-option
 							:label="$locale.baseText('personalizationModal.lessThan20People')"
 							:value="COMPANY_SIZE_20_OR_LESS"
@@ -237,11 +181,8 @@
 				[COMPANY_SIZE_KEY]: null,
 				[CODING_SKILL_KEY]: null,
 				[OTHER_WORK_AREA_KEY]: null,
-<<<<<<< HEAD
-=======
 				[COMPANY_INDUSTRY_KEY]: [],
 				[OTHER_COMPANY_INDUSTRY_KEY]: null,
->>>>>>> 6a2db6d1
 			} as IPersonalizationSurveyAnswers,
 			AUTOMATION_CONSULTING_WORK_AREA,
 			FINANCE_WORK_AREA,
@@ -276,18 +217,6 @@
 		closeDialog() {
 			this.modalBus.$emit('close');
 		},
-<<<<<<< HEAD
-		onInput(name: IPersonalizationSurveyKeys, value: string) {
-			if (name === WORK_AREA_KEY && value === OTHER_WORK_AREA_OPTION) {
-				this.otherWorkAreaFieldVisible = true;
-			}
-			else if (name === WORK_AREA_KEY) {
-				this.otherWorkAreaFieldVisible = false;
-				this.values[OTHER_WORK_AREA_KEY] = null;
-			}
-
-			this.values[name] = value;
-=======
 		onMultiInput(name: IPersonalizationSurveyKeys, value: string[]) {
 			if (name === WORK_AREA_KEY) {
 				this.otherWorkAreaFieldVisible = value.includes(OTHER_WORK_AREA_OPTION);
@@ -301,7 +230,6 @@
 				this.values[COMPANY_INDUSTRY_KEY] = value;
 			}
 
->>>>>>> 6a2db6d1
 		},
 		async save(): Promise<void> {
 			this.$data.isSaving = true;
