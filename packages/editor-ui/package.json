--- conflicted
+++ resolved
@@ -26,12 +26,8 @@
   },
   "dependencies": {
     "@fontsource/open-sans": "^4.5.0",
-<<<<<<< HEAD
-    "n8n-design-system": "~0.5.0",
+    "n8n-design-system": "~0.9.0",
     "monaco-editor": "^0.29.1",
-=======
-    "n8n-design-system": "~0.9.0",
->>>>>>> 419c719f
     "timeago.js": "^4.0.2",
     "v-click-outside": "^3.1.2",
     "vue-fragment": "^1.5.2",
@@ -79,12 +75,8 @@
     "lodash.debounce": "^4.0.8",
     "lodash.get": "^4.4.2",
     "lodash.set": "^4.3.2",
-<<<<<<< HEAD
-    "n8n-workflow": "~0.73.0",
+    "n8n-workflow": "~0.80.0",
     "monaco-editor-webpack-plugin": "^5.0.0",
-=======
-    "n8n-workflow": "~0.80.0",
->>>>>>> 419c719f
     "normalize-wheel": "^1.0.1",
     "prismjs": "^1.17.1",
     "quill": "^2.0.0-dev.3",
