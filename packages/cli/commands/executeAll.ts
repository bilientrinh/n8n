--- conflicted
+++ resolved
@@ -47,14 +47,12 @@
 		debug: flags.boolean({
 			description: 'Toggles on displaying all errors and debug messages.',
 		}),
-<<<<<<< HEAD
 		ids: flags.string({
 			description: 'Specifies workflow IDs to get executed, separated by a comma.',
-=======
+		}),
 		concurrency: flags.integer({
 			default: 5,
 			description: 'How many workflows can run in parallel.',
->>>>>>> 99543f18
 		}),
 		output: flags.string({
 			description: 'Enable execution saving, You must inform an existing folder to save execution via this param',
@@ -72,11 +70,8 @@
 		const { flags } = this.parse(ExecuteAll);
 		
 		const debug = flags.debug !== undefined;
-<<<<<<< HEAD
 		const ids: number[] = [];
-=======
 		const concurrency = flags.concurrency;
->>>>>>> 99543f18
 
 		if (flags.snapshot !== undefined) {
 			if (fs.existsSync(flags.snapshot)) {
@@ -313,7 +308,7 @@
 					}
 				})
 			);
-			if( i !== 0 && i % concurrency === 0){
+			if(i !== 0 && i % concurrency === 0){
 				await Promise.allSettled(workflowsExecutionsPromises);
 				workflowsExecutionsPromises = [];
 			}
