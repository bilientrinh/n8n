--- conflicted
+++ resolved
@@ -177,11 +177,7 @@
 								cumulativeTimeout += now - lastTimer;
 								lastTimer = now;
 								if (cumulativeTimeout > redisConnectionTimeoutLimit) {
-<<<<<<< HEAD
 									logger.error('Unable to connect to Redis after ' + redisConnectionTimeoutLimit + ". Exiting process.");
-=======
-									console.error('Unable to connect to Redis after ' + redisConnectionTimeoutLimit + '. Exiting process.');
->>>>>>> 2753566e
 									process.exit(1);
 								}
 							}
